<<<<<<< HEAD
# AMI Data Companion
=======
# AMI Data Manager
>>>>>>> 206877d9

Desktop app for analyzing images from autonomous insect monitoring stations using deep learning models

<table>
<tr>
<td>
<img width="200px" alt="Monitoring station deployment in field" src="https://user-images.githubusercontent.com/158175/212795444-3f638f4b-78f9-4f94-adf0-f2269427b441.png">
</td>
<td>
<img width="200px" alt="Screenshot of desktop application" src="https://user-images.githubusercontent.com/158175/212795253-6545c014-f82a-42c9-bd3a-919e471626cf.png">
</td>
<td>
<img width="200px" alt="Emerald moths detected in processed images" src="https://user-images.githubusercontent.com/158175/212794681-45a51172-1431-4475-87a8-9468032d6f7d.png">
</td>
</tr>
</table>


### Dependencies

<<<<<<< HEAD
_Requires Python 3.7 or above! Use conda if you need to maintain muliple versions of Python._

_`conda create -n python39 python=3.9 anaconda`_

#### Linux
=======

- Requires Python 3.7 *or above*. Use Anaconda (or just "conda") if you need to maintain multiple versions of Python or are unfamiliar with using Python and scientific packages, it is especially helpful on Windows. https://www.anaconda.com/
- Requires Git to clone the source code and stay up-to-date with the latest changes. Anaconda comes with Git, but the GitHub Desktop application works well if you are less familiar with git. https://desktop.github.com/

### Installation (for non-developers)

Install (or upgrade) the package with the following command

```
pip install --editable "git+https://github.com/RolnickLab/ami-data-manager.git#egg=trapdata"
```

Optionally test the installation with the following command
```
trapdata-test
```

### Installation (for developers)

Create an environment just for AMI and the trapdata manager using conda (or virtualenv) 

```
conda create -n ami python=3.10 anaconda
```

Clone the repository using the command line or the GitHub desktop app.
>>>>>>> 206877d9

Clone repo & create virtualenv
```
<<<<<<< HEAD
git clone git@github.com:mihow/trapdata.git
python -m venv .venv
source .venv/bin/activate
```

Install as an editable package
```
=======
git clone git@github.com:RolnickLab/ami-data-manager.git
```

Install as an editable package. This will install the dependencies and install the `trapdata` console command

```
cd ami-data-manager 
>>>>>>> 206877d9
pip install -e .
```

<<<<<<< HEAD
_Or_ install and run as source

```
pip install -r requirements.txt
python -m trapdata
```

Test the whole backend pipeline without the GUI
```
python trapdata/tests/test_pipeline.py
```

#### MacOSX
=======
Test the whole backend pipeline without the GUI using this command
```
python trapdata/tests/test_pipeline.py
```
>>>>>>> 206877d9

### Usage

- Make a directory of sample images to test & learn the whole workflow more quickly.

- Launch the app by opening a terminal, activating your python environment and then typing the command: 
```trapdata```

- When the app GUI window opens, it will prompt you to select the root directory with your trapdata. Choose the directory with your sample images.

- The first time you process an image the app will download all of the ML models needed, which can take some time. The progress is only visible in the console!

- **Important** Look at the output in the console/terminal to see the status of the application. The GUI may appear to hang or be stuck when scanning or processing a larger number of images, but it is not. For the time being, most feedback will only appear in the terminal.

- All progress and intermediate results are saved to a local database, so if you close the program or it crashes, the status will not be lost and you can pick up where it left off.

- The cropped images, reports, cached models & local database are stored in the "user data" directory which can be changed in the Settings panel. By default, the user data directory is in one of the locations below, You 

    macOS: 
    ```/Library/Application Support/trapdata/```

    Linux:
    ```~/.config/trapdata```

    Windows:
    ```%AppData%/trapdata```

A short video of the application in use can be seen here: https://www.youtube.com/watch?v=DCPkxM_PvdQ

<<<<<<< HEAD
```
pushd /Applications/Kivy.app/Contents/Resources/venv/bin
source activate
source kivy_activate
popd
python -m pip install -r requirements.txt
python -m trapdata
```
=======
>>>>>>> 206877d9
<|MERGE_RESOLUTION|>--- conflicted
+++ resolved
@@ -1,8 +1,4 @@
-<<<<<<< HEAD
-# AMI Data Companion
-=======
 # AMI Data Manager
->>>>>>> 206877d9
 
 Desktop app for analyzing images from autonomous insect monitoring stations using deep learning models
 
@@ -23,13 +19,6 @@
 
 ### Dependencies
 
-<<<<<<< HEAD
-_Requires Python 3.7 or above! Use conda if you need to maintain muliple versions of Python._
-
-_`conda create -n python39 python=3.9 anaconda`_
-
-#### Linux
-=======
 
 - Requires Python 3.7 *or above*. Use Anaconda (or just "conda") if you need to maintain multiple versions of Python or are unfamiliar with using Python and scientific packages, it is especially helpful on Windows. https://www.anaconda.com/
 - Requires Git to clone the source code and stay up-to-date with the latest changes. Anaconda comes with Git, but the GitHub Desktop application works well if you are less familiar with git. https://desktop.github.com/
@@ -38,6 +27,7 @@
 
 Install (or upgrade) the package with the following command
 
+Clone repo & create virtualenv
 ```
 pip install --editable "git+https://github.com/RolnickLab/ami-data-manager.git#egg=trapdata"
 ```
@@ -56,19 +46,8 @@
 ```
 
 Clone the repository using the command line or the GitHub desktop app.
->>>>>>> 206877d9
 
-Clone repo & create virtualenv
 ```
-<<<<<<< HEAD
-git clone git@github.com:mihow/trapdata.git
-python -m venv .venv
-source .venv/bin/activate
-```
-
-Install as an editable package
-```
-=======
 git clone git@github.com:RolnickLab/ami-data-manager.git
 ```
 
@@ -76,30 +55,13 @@
 
 ```
 cd ami-data-manager 
->>>>>>> 206877d9
 pip install -e .
 ```
 
-<<<<<<< HEAD
-_Or_ install and run as source
-
-```
-pip install -r requirements.txt
-python -m trapdata
-```
-
-Test the whole backend pipeline without the GUI
-```
-python trapdata/tests/test_pipeline.py
-```
-
-#### MacOSX
-=======
 Test the whole backend pipeline without the GUI using this command
 ```
 python trapdata/tests/test_pipeline.py
 ```
->>>>>>> 206877d9
 
 ### Usage
 
@@ -129,14 +91,3 @@
 
 A short video of the application in use can be seen here: https://www.youtube.com/watch?v=DCPkxM_PvdQ
 
-<<<<<<< HEAD
-```
-pushd /Applications/Kivy.app/Contents/Resources/venv/bin
-source activate
-source kivy_activate
-popd
-python -m pip install -r requirements.txt
-python -m trapdata
-```
-=======
->>>>>>> 206877d9
