# AMI Data Manager

Desktop app for analyzing images from autonomous insect monitoring stations using deep learning models

<<<<<<< HEAD
### Dependencies

_Requires Python 3.7 or above! Use conda if you need to maintain muliple versions of Python. Supports any version higher (3.9, 3.10 are even better)_

https://www.anaconda.com/

Create an environment just for AMI and the trapdata manager, or use the default (base) environment created by Anaconda if you are not working with other Python software.

`conda create -n ami python=3.10 anaconda`

### Installation

Clone repository using the command line or the GitHub deskop app. (Optionally create a virtualenv to install in).
```
git clone git@github.com:mihow/trapdata.git
```

Install as an editable package if you want to launch the `trapdata` command from any directory. 
```
pip install -e .
```

Test the whole backend pipeline without the GUI using this command
=======
<table>
<tr>
<td>
<img width="200px" alt="Monitoring station deployment in field" src="https://user-images.githubusercontent.com/158175/212795444-3f638f4b-78f9-4f94-adf0-f2269427b441.png">
</td>
<td>
<img width="200px" alt="Screenshot of desktop application" src="https://user-images.githubusercontent.com/158175/212795253-6545c014-f82a-42c9-bd3a-919e471626cf.png">
</td>
<td>
<img width="200px" alt="Emerald moths detected in processed images" src="https://user-images.githubusercontent.com/158175/212794681-45a51172-1431-4475-87a8-9468032d6f7d.png">
</td>
</tr>
</table>


### Dependencies


- Requires Python 3.10. Use [Anaconda](https://www.anaconda.com/) (or [miniconda](https://docs.conda.io/en/latest/miniconda.html)) if you need to maintain multiple versions of Python or are unfamiliar with using Python and scientific packages, it is especially helpful on Windows. [PyEnv](https://github.com/pyenv/pyenv) is also a popular tool for managing multiple versions of python if you are familiar with the command line.
- Requires Git to clone the source code and stay up-to-date with the latest changes. Anaconda comes with Git, but the [GitHub Desktop](https://desktop.github.com/) application works well if you are less familiar with Git. 

### Installation (for non-developers)

Install (or upgrade) the package with the following command

```sh
pip install --editable "git+https://github.com/RolnickLab/ami-data-manager.git#egg=trapdata"
```

Optionally test the installation with the following command

```sh
trapdata-test
```

### Installation (for developers)

Create an environment just for AMI and the trapdata manager using conda (or virtualenv) 

```sh
conda create -n ami python=3.10 anaconda
```

Clone the repository using the command line or the GitHub desktop app.

```sh
git clone git@github.com:RolnickLab/ami-data-manager.git
```

Install as an editable package. This will install the dependencies and install the `trapdata` console command

```sh
cd ami-data-manager 
pip install -e .
>>>>>>> 4117aa9e
```

Test the whole backend pipeline without the GUI using this command

```sh
python trapdata/tests/test_pipeline.py
```

### Usage

<<<<<<< HEAD
Make a directory of sample images to test & learn the whole workflow more quickly.

Launch the app by opening a terminal, activating your python enviornment and then typing

```trapdata```

When the app GUI window opens, it will prompt you to select the root directory with your trapdata. Choose the directory with your sample images.

The first time you process an image the app will download all of the ML models needed, which can take some time.

**Important** Look at the output in the terminal to see the status of the application. The GUI may appear to hang or be stuck when scanning or processing a larger number of images, but it is not. For the time being, most feedback will onlu appear in the terminal.

All progress and intermediate results are saved to a local database, so if you close the program or it crashes, the status will not be lost and you can pick up where it left off.

The cropped images, reports, cached models & local database are stored in the "user data" directory which can be changed in the Settings panel. By default, the user data directory is in one of the locations below, You 

macOS: 
```/Library/Application Support/trapdata/```

Linux:
```~/.config/trapdata```

Windows:
```%AppData%/trapdata```

=======
- Make a directory of sample images to test & learn the whole workflow more quickly.

- Launch the app by opening a terminal and then typing the command ```trapdata```. You may need to activate your Python 3.10 environment first (`conda activate ami`).

- When the app GUI window opens, it will prompt you to select the root directory with your trapdata. Choose the directory with your sample images.
>>>>>>> 4117aa9e

- The first time you process an image the app will download all of the ML models needed, which can take some time. _The status is only visible in the console!_

- **Important:** Look at the text in the console/terminal/shell to see the status of the application. The GUI may appear to hang or be stuck when scanning or processing a larger number of images, but it is not. For the time being, most feedback will only appear in the terminal.

- All progress and intermediate results are saved to a local database, so if you close the program or it crashes, the status will not be lost and you can pick up where it left off.

- The cropped images, reports, cached models & local database are stored in the "user data" directory which can be changed in the Settings panel. By default, the user data directory is in one of the locations below, You 

    macOS: 
    ```/Library/Application Support/trapdata/```

    Linux:
    ```~/.config/trapdata```

    Windows:
    ```%AppData%/trapdata```

A short video of the application in use can be seen here: https://www.youtube.com/watch?v=DCPkxM_PvdQ

<|MERGE_RESOLUTION|>--- conflicted
+++ resolved
@@ -2,31 +2,6 @@
 
 Desktop app for analyzing images from autonomous insect monitoring stations using deep learning models
 
-<<<<<<< HEAD
-### Dependencies
-
-_Requires Python 3.7 or above! Use conda if you need to maintain muliple versions of Python. Supports any version higher (3.9, 3.10 are even better)_
-
-https://www.anaconda.com/
-
-Create an environment just for AMI and the trapdata manager, or use the default (base) environment created by Anaconda if you are not working with other Python software.
-
-`conda create -n ami python=3.10 anaconda`
-
-### Installation
-
-Clone repository using the command line or the GitHub deskop app. (Optionally create a virtualenv to install in).
-```
-git clone git@github.com:mihow/trapdata.git
-```
-
-Install as an editable package if you want to launch the `trapdata` command from any directory. 
-```
-pip install -e .
-```
-
-Test the whole backend pipeline without the GUI using this command
-=======
 <table>
 <tr>
 <td>
@@ -81,7 +56,6 @@
 ```sh
 cd ami-data-manager 
 pip install -e .
->>>>>>> 4117aa9e
 ```
 
 Test the whole backend pipeline without the GUI using this command
@@ -92,39 +66,11 @@
 
 ### Usage
 
-<<<<<<< HEAD
-Make a directory of sample images to test & learn the whole workflow more quickly.
-
-Launch the app by opening a terminal, activating your python enviornment and then typing
-
-```trapdata```
-
-When the app GUI window opens, it will prompt you to select the root directory with your trapdata. Choose the directory with your sample images.
-
-The first time you process an image the app will download all of the ML models needed, which can take some time.
-
-**Important** Look at the output in the terminal to see the status of the application. The GUI may appear to hang or be stuck when scanning or processing a larger number of images, but it is not. For the time being, most feedback will onlu appear in the terminal.
-
-All progress and intermediate results are saved to a local database, so if you close the program or it crashes, the status will not be lost and you can pick up where it left off.
-
-The cropped images, reports, cached models & local database are stored in the "user data" directory which can be changed in the Settings panel. By default, the user data directory is in one of the locations below, You 
-
-macOS: 
-```/Library/Application Support/trapdata/```
-
-Linux:
-```~/.config/trapdata```
-
-Windows:
-```%AppData%/trapdata```
-
-=======
 - Make a directory of sample images to test & learn the whole workflow more quickly.
 
 - Launch the app by opening a terminal and then typing the command ```trapdata```. You may need to activate your Python 3.10 environment first (`conda activate ami`).
 
 - When the app GUI window opens, it will prompt you to select the root directory with your trapdata. Choose the directory with your sample images.
->>>>>>> 4117aa9e
 
 - The first time you process an image the app will download all of the ML models needed, which can take some time. _The status is only visible in the console!_
 
