--- conflicted
+++ resolved
@@ -16,13 +16,8 @@
     pyobjus; platform_system == "Darwin"
     Pillow
     python-dateutil
-<<<<<<< HEAD
-    sqlalchemy==2.0b2
-    sqlalchemy_utils
-=======
     sqlalchemy==2.0rc2
     sqlalchemy_utils==0.39.0
->>>>>>> 206877d9
     timm
     # torch==1.8.2  # Current LTS
     # torchvision==0.9.2  # Current LTS
@@ -30,11 +25,8 @@
     torchvision==0.13.1
     structlog
     sentry-sdk
-<<<<<<< HEAD
     python-dotenv
     pydantic
-=======
->>>>>>> 206877d9
 zip_safe = False
 include_package_data = True
 packages = find: 
@@ -42,12 +34,8 @@
 
 [options.entry_points]
 console_scripts =
-<<<<<<< HEAD
-    trapdata = trapdata.ui.main:run
-=======
     trapdata = trapdata.ui.main:run
     trapdata-test = trapdata.tests:run
 
 [options.package_data]
-* = *.kv, *.txt, *.json, *.ini, *.in
->>>>>>> 206877d9
+* = *.kv, *.txt, *.json, *.ini, *.in