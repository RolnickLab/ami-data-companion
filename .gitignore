# Byte-compiled / optimized / DLL files
__pycache__/
*.py[cod]
*$py.class

# C extensions
*.so

# Distribution / packaging
.Python
build/
develop-eggs/
dist/
downloads/
eggs/
.eggs/
lib/
lib64/
parts/
sdist/
var/
wheels/
pip-wheel-metadata/
share/python-wheels/
*.egg-info/
.installed.cfg
*.egg
MANIFEST

# PyInstaller
#  Usually these files are written by a python script from a template
#  before PyInstaller builds the exe, so as to inject date/other infos into it.
*.manifest
*.spec

# Installer logs
pip-log.txt
pip-delete-this-directory.txt

# Unit test / coverage reports
htmlcov/
.tox/
.nox/
.coverage
.coverage.*
.cache
nosetests.xml
coverage.xml
*.cover
*.py,cover
.hypothesis/
.pytest_cache/

# Translations
*.mo
*.pot

# Django stuff:
*.log
local_settings.py
db.sqlite3
db.sqlite3-journal

# Flask stuff:
instance/
.webassets-cache

# Scrapy stuff:
.scrapy

# Sphinx documentation
docs/_build/

# PyBuilder
target/

# Jupyter Notebook
.ipynb_checkpoints

# IPython
profile_default/
ipython_config.py

# pyenv
.python-version

# pipenv
#   According to pypa/pipenv#598, it is recommended to include Pipfile.lock in version control.
#   However, in case of collaboration, if having platform-specific dependencies or dependencies
#   having no cross-platform support, pipenv may install dependencies that don't work, or not
#   install all needed dependencies.
#Pipfile.lock

# PEP 582; used by e.g. github.com/David-OConnor/pyflow
__pypackages__/

# Celery stuff
celerybeat-schedule
celerybeat.pid

# SageMath parsed files
*.sage.py

# Environments
.env
.venv
env/
venv/
ENV/
env.bak/
venv.bak/

# Spyder project settings
.spyderproject
.spyproject

# Rope project settings
.ropeproject

# mkdocs documentation
/site

# mypy
.mypy_cache/
.dmypy.json
dmypy.json

# Pyre type checker
.pyre/

# Trap data project
vendor/
trapdata.ini
<tempfile.*

# macOS
.DS_Store

<<<<<<< HEAD
.DS_Store

db_data
=======
# Docker volumes
db_data/
>>>>>>> 15ffd14c
<|MERGE_RESOLUTION|>--- conflicted
+++ resolved
@@ -136,11 +136,5 @@
 # macOS
 .DS_Store
 
-<<<<<<< HEAD
-.DS_Store
-
-db_data
-=======
 # Docker volumes
-db_data/
->>>>>>> 15ffd14c
+db_data/