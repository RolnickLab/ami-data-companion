--- conflicted
+++ resolved
@@ -13,10 +13,7 @@
         "source.fixAll.markdownlint": true,
         "source.fixAll": true
     },
-<<<<<<< HEAD
-=======
     "files.trimTrailingWhitespace": true,
->>>>>>> 49d1b4b9
     "cSpell.words": [
         "argmax",
         "astype",
