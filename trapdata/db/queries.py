import statistics
import random
from collections import Counter
import sqlalchemy as sa

from .base import get_session
<<<<<<< HEAD
=======
from trapdata import constants
>>>>>>> 206877d9
from trapdata.db import models


def count_species(db_path, monitoring_session=None):
    """
    Count number of species detected in a monitoring session.

    # @TODO try getting the largest example of each detected species
    # SQLAlchemy Query to GROUP BY and fetch MAX date
    query = db.select([
        USERS.c.email,
        USERS.c.first_name,
        USERS.c.last_name,
        db.func.max(USERS.c.created_on)
    ]).group_by(USERS.c.first_name, USERS.c.last_name)
    """

    with get_session(db_path) as sesh:
        query = (
            sa.select(
                sa.func.coalesce(
                    models.DetectedObject.specific_label,
                    models.DetectedObject.binary_label,
                ).label("label"),
                sa.func.mean(models.DetectedObject.specific_label_score).label(
                    "avg_score"
                ),
                sa.func.count().label("count"),
                models.DetectedObject.path.label("image_path"),
                # sa.func.max(models.DetectedObject.area_pixels),
            )
            .group_by("label")
            .order_by(sa.desc("count"))
        )
        if monitoring_session:
            query = query.filter_by(monitoring_session=monitoring_session)
        return sesh.execute(query).all()


<<<<<<< HEAD
def count_species_with_images(db_session=None, monitoring_session=None):
    """
    Count number of species detected in a monitoring session.

    # @TODO try getting the largest example of each detected species
    # SQLAlchemy Query to GROUP BY and fetch MAX date
    """

=======
def classification_results(
    db_path, monitoring_session=None, classification_threshold: float = -1
):
    """
    Get all species in a monitoring session.

    Fallback to moth/non-moth binary label if confidence score is too low.
    """

    query = sa.select(
        models.DetectedObject.id,
        models.DetectedObject.specific_label,
        models.DetectedObject.specific_label_score,
        models.DetectedObject.binary_label,
        models.DetectedObject.binary_label_score,
        models.DetectedObject.monitoring_session_id,
        models.DetectedObject.path,
    ).where(models.DetectedObject.binary_label == constants.POSITIVE_BINARY_LABEL)
    if monitoring_session:
        query = query.filter_by(monitoring_session=monitoring_session)

    results = []
    with get_session(db_path) as sesh:
        for record in sesh.execute(query).unique().all():
            if (
                record.specific_label_score
                and record.specific_label_score >= classification_threshold
            ):
                label = record.specific_label
            else:
                label = record.binary_label

            # Seeing the average score for the specific label is more helpful
            # than seeing the average binary score
            score = record.specific_label_score or 0

            results.append(
                {
                    "id": record.id,
                    "label": label,
                    "score": score,
                    "image_path": record.path,
                    "monitoring_session": record.monitoring_session_id,
                }
            )

    return results


def summarize_results(
    db_path,
    monitoring_session=None,
    classification_threshold: float = -1,
    num_examples=3,
):
    results = classification_results(
        db_path=db_path,
        monitoring_session=monitoring_session,
        classification_threshold=classification_threshold,
    )

    index = {result["label"]: [] for result in results}
    summary = []
    for result in results:
        index[result["label"]].append(result)

    for label, items in index.items():
        count = len(items)
        mean_score = statistics.mean([item["score"] for item in items])
        # items.sort(key=lambda item: item["score"], reverse=True)
        # best_example = items[0]
        random.shuffle(items)
        examples = [item for item in items[:num_examples]]
        summary.append(
            {
                "label": label,
                "count": count,
                "mean_score": mean_score,
                "examples": examples,
            }
        )
    summary.sort(key=lambda item: item["count"], reverse=True)
    return summary

    # Pandas implementation:
    # df = pd.DataFrame(results)
    # stats = df.groupby("label").agg({"score": ["max", "mean"], "label": ["count"]})

    # best_examples = (
    #     df.sort_values("score", ascending=False)
    #     .drop_duplicates("label", keep="first")
    #     .set_index("label")
    # )[["image_path"]]
    # summary = best_examples.join(stats)
    # summary.columns = ["example_image_path", "max_score", "mean_score", "count"]
    # return summary.to_dict(orient="records")


def count_species_with_images(db_session=None, monitoring_session=None):
    """
    Count number of species detected in a monitoring session.

    # @TODO try getting the largest example of each detected species
    # SQLAlchemy Query to GROUP BY and fetch MAX date
    """

>>>>>>> 206877d9
    query = (
        sa.select(
            sa.func.coalesce(
                models.DetectedObject.specific_label,
                models.DetectedObject.binary_label,
                models.DetectedObject.path,
            ).label("label"),
            sa.func.count().label("count"),
            sa.func.max(models.DetectedObject.area_pixels),
        )
        .group_by("label")
        .order_by(sa.desc("count"))
    )
    if db_session:
        return db_session.execute(query).all()
    else:
        return query


def update_all_aggregates(directory):
    # Call the update_aggregates method of every model
    raise NotImplementedError

    with get_session(directory) as sesh:
        for ms in sesh.query(None).all():
            ms.update_aggregates()
        sesh.commit()<|MERGE_RESOLUTION|>--- conflicted
+++ resolved
@@ -4,10 +4,7 @@
 import sqlalchemy as sa
 
 from .base import get_session
-<<<<<<< HEAD
-=======
 from trapdata import constants
->>>>>>> 206877d9
 from trapdata.db import models
 
 
@@ -47,7 +44,6 @@
         return sesh.execute(query).all()
 
 
-<<<<<<< HEAD
 def count_species_with_images(db_session=None, monitoring_session=None):
     """
     Count number of species detected in a monitoring session.
@@ -56,114 +52,6 @@
     # SQLAlchemy Query to GROUP BY and fetch MAX date
     """
 
-=======
-def classification_results(
-    db_path, monitoring_session=None, classification_threshold: float = -1
-):
-    """
-    Get all species in a monitoring session.
-
-    Fallback to moth/non-moth binary label if confidence score is too low.
-    """
-
-    query = sa.select(
-        models.DetectedObject.id,
-        models.DetectedObject.specific_label,
-        models.DetectedObject.specific_label_score,
-        models.DetectedObject.binary_label,
-        models.DetectedObject.binary_label_score,
-        models.DetectedObject.monitoring_session_id,
-        models.DetectedObject.path,
-    ).where(models.DetectedObject.binary_label == constants.POSITIVE_BINARY_LABEL)
-    if monitoring_session:
-        query = query.filter_by(monitoring_session=monitoring_session)
-
-    results = []
-    with get_session(db_path) as sesh:
-        for record in sesh.execute(query).unique().all():
-            if (
-                record.specific_label_score
-                and record.specific_label_score >= classification_threshold
-            ):
-                label = record.specific_label
-            else:
-                label = record.binary_label
-
-            # Seeing the average score for the specific label is more helpful
-            # than seeing the average binary score
-            score = record.specific_label_score or 0
-
-            results.append(
-                {
-                    "id": record.id,
-                    "label": label,
-                    "score": score,
-                    "image_path": record.path,
-                    "monitoring_session": record.monitoring_session_id,
-                }
-            )
-
-    return results
-
-
-def summarize_results(
-    db_path,
-    monitoring_session=None,
-    classification_threshold: float = -1,
-    num_examples=3,
-):
-    results = classification_results(
-        db_path=db_path,
-        monitoring_session=monitoring_session,
-        classification_threshold=classification_threshold,
-    )
-
-    index = {result["label"]: [] for result in results}
-    summary = []
-    for result in results:
-        index[result["label"]].append(result)
-
-    for label, items in index.items():
-        count = len(items)
-        mean_score = statistics.mean([item["score"] for item in items])
-        # items.sort(key=lambda item: item["score"], reverse=True)
-        # best_example = items[0]
-        random.shuffle(items)
-        examples = [item for item in items[:num_examples]]
-        summary.append(
-            {
-                "label": label,
-                "count": count,
-                "mean_score": mean_score,
-                "examples": examples,
-            }
-        )
-    summary.sort(key=lambda item: item["count"], reverse=True)
-    return summary
-
-    # Pandas implementation:
-    # df = pd.DataFrame(results)
-    # stats = df.groupby("label").agg({"score": ["max", "mean"], "label": ["count"]})
-
-    # best_examples = (
-    #     df.sort_values("score", ascending=False)
-    #     .drop_duplicates("label", keep="first")
-    #     .set_index("label")
-    # )[["image_path"]]
-    # summary = best_examples.join(stats)
-    # summary.columns = ["example_image_path", "max_score", "mean_score", "count"]
-    # return summary.to_dict(orient="records")
-
-
-def count_species_with_images(db_session=None, monitoring_session=None):
-    """
-    Count number of species detected in a monitoring session.
-
-    # @TODO try getting the largest example of each detected species
-    # SQLAlchemy Query to GROUP BY and fetch MAX date
-    """
-
->>>>>>> 206877d9
     query = (
         sa.select(
             sa.func.coalesce(
