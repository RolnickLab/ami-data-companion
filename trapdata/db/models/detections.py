--- conflicted
+++ resolved
@@ -452,9 +452,7 @@
 def num_species_for_event(
     db_path, monitoring_session, classification_threshold: float = 0.6
 ) -> int:
-    query = sa.select(
-        sa.func.count(DetectedObject.specific_label.distinct()),
-    ).where(
+    query = sa.select(sa.func.count(DetectedObject.specific_label.distinct()),).where(
         (DetectedObject.specific_label_score >= classification_threshold)
         & (DetectedObject.monitoring_session == monitoring_session)
     )
@@ -466,9 +464,7 @@
 def num_occurrences_for_event(
     db_path, monitoring_session, classification_threshold: float = 0.6
 ) -> int:
-    query = sa.select(
-        sa.func.count(DetectedObject.sequence_id.distinct()),
-    ).where(
+    query = sa.select(sa.func.count(DetectedObject.sequence_id.distinct()),).where(
         (DetectedObject.specific_label_score >= classification_threshold)
         & (DetectedObject.monitoring_session == monitoring_session)
     )
@@ -506,75 +502,6 @@
         return sesh.execute(query).all()
 
 
-<<<<<<< HEAD
-def get_unique_species_by_track(
-    db_path,
-    monitoring_session=None,
-    classification_threshold: float = -1,
-    num_examples=3,
-):
-    # @TODO Return single objects that are not part of a sequence
-    # @TODO @IMPORTANT THIS NEEDS WORK!
-
-    Session = db.get_session_class(db_path)
-    session = Session()
-
-    # Select all sequences where at least one example is above the score threshold
-    sequences = session.execute(
-        sa.select(
-            DetectedObject.sequence_id,
-            sa.func.count(DetectedObject.id).label(
-                "sequence_frame_count"
-            ),  # frames in track
-            sa.func.max(DetectedObject.specific_label_score).label(
-                "sequence_best_score"
-            ),
-            sa.func.min(DetectedObject.timestamp).label("sequence_start_time"),
-            sa.func.max(DetectedObject.timestamp).label("sequence_end_time"),
-        )
-        .group_by("sequence_id")
-        .where((DetectedObject.monitoring_session_id == monitoring_session.id))
-        .having(
-            sa.func.max(DetectedObject.specific_label_score)
-            >= classification_threshold,
-        )
-    ).all()
-
-    rows = []
-    for sequence in sequences:
-        frames = session.execute(
-            sa.select(
-                DetectedObject.image_id.label("source_image_id"),
-                DetectedObject.specific_label.label("label"),
-                DetectedObject.specific_label_score.label("score"),
-                DetectedObject.path.label("cropped_image_path"),
-                DetectedObject.sequence_id,
-                DetectedObject.timestamp,
-            )
-            .where(
-                (DetectedObject.monitoring_session_id == monitoring_session.id)
-                & (DetectedObject.sequence_id == sequence.sequence_id)
-            )
-            # .order_by(sa.func.random())
-            .order_by(sa.desc("score"))
-            .limit(num_examples)
-        ).all()
-        row = dict(sequence._mapping)
-        if frames:
-            best_example = frames[0]
-            row["label"] = best_example.label
-            row["examples"] = [example._mapping for example in frames[:num_examples]]
-            row["sequence_duration"] = (
-                sequence.sequence_end_time - sequence.sequence_start_time
-            )
-        rows.append(row)
-
-    rows = reversed(sorted(rows, key=lambda row: row["sequence_start_time"]))
-    return rows
-
-
-=======
->>>>>>> 5934e393
 def get_objects_for_species(db_path, species_label, monitoring_session=None):
     query = sa.select(DetectedObject).filter_by(specific_label=species_label)
     if monitoring_session:
