--- conflicted
+++ resolved
@@ -14,37 +14,6 @@
 from trapdata.common.utils import bbox_area, bbox_center, export_report
 from trapdata.db import models
 from trapdata.db.models.images import completely_classified
-
-from pydantic import BaseModel
-
-<<<<<<< HEAD
-
-class DetectionListItem(BaseModel):
-    id: int
-    cropped_image_path: Optional[str]
-    bbox: Optional[list[int]]
-    area_pixels: Optional[int]
-    last_detected: Optional[datetime.datetime]
-    label: Optional[str]
-    score: Optional[int]
-    model_name: Optional[str]
-    in_queue: bool
-    notes: Optional[str]
-
-=======
->>>>>>> 2b7a3727
-
-class DetectionListItem(BaseModel):
-    id: int
-    cropped_image_path: Optional[str]
-    bbox: Optional[list[int]]
-    area_pixels: Optional[int]
-    last_detected: Optional[datetime.datetime]
-    label: Optional[str]
-    score: Optional[int]
-    model_name: Optional[str]
-    in_queue: bool
-    notes: Optional[str]
 
 
 class DetectionListItem(BaseModel):
@@ -538,7 +507,9 @@
 def num_species_for_event(
     db_path, monitoring_session, classification_threshold: float = 0.6
 ) -> int:
-    query = sa.select(sa.func.count(DetectedObject.specific_label.distinct()),).where(
+    query = sa.select(
+        sa.func.count(DetectedObject.specific_label.distinct()),
+    ).where(
         (DetectedObject.specific_label_score >= classification_threshold)
         & (DetectedObject.monitoring_session == monitoring_session)
     )
@@ -550,7 +521,9 @@
 def num_occurrences_for_event(
     db_path, monitoring_session, classification_threshold: float = 0.6
 ) -> int:
-    query = sa.select(sa.func.count(DetectedObject.sequence_id.distinct()),).where(
+    query = sa.select(
+        sa.func.count(DetectedObject.sequence_id.distinct()),
+    ).where(
         (DetectedObject.specific_label_score >= classification_threshold)
         & (DetectedObject.monitoring_session == monitoring_session)
     )
