--- conflicted
+++ resolved
@@ -506,7 +506,6 @@
         return sesh.execute(query).all()
 
 
-<<<<<<< HEAD
 def get_unique_species_by_track(
     db_path,
     monitoring_session=None,
@@ -573,8 +572,6 @@
     return rows
 
 
-=======
->>>>>>> 265f8be1
 def get_objects_for_species(db_path, species_label, monitoring_session=None):
     query = sa.select(DetectedObject).filter_by(specific_label=species_label)
     if monitoring_session:
