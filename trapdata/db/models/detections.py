--- conflicted
+++ resolved
@@ -1,11 +1,7 @@
 import datetime
 import pathlib
-<<<<<<< HEAD
-from typing import Optional
-=======
 import statistics
 from typing import Iterable, Union, Optional, Any, Sequence, TypedDict
->>>>>>> 4117aa9e
 
 import sqlalchemy as sa
 from sqlalchemy import orm
@@ -272,22 +268,13 @@
 
 
 def save_detected_objects(
-<<<<<<< HEAD
     db_path: str,
     image_ids: list[int],
     detected_objects_data: list[dict],
     user_data_path: Optional[str] = None,
+    delete_existing: bool = True,
 ) -> None:
-
     logger.info(f"Saving {len(detected_objects_data)} detected objects")
-=======
-    db_path,
-    image_ids,
-    detected_objects_data,
-    user_data_path=None,
-    delete_existing=True,
-):
->>>>>>> 4117aa9e
     orm_objects = []
     with db.get_session(db_path) as sesh:
         images = (
@@ -323,20 +310,9 @@
                     area_pixels = bbox_area(object_data["bbox"])
                     object_data["area_pixels"] = area_pixels
 
-<<<<<<< HEAD
-            # @TODO Optimize:
-            # 1) Save all detections without cropping
-            # 2) Load the source image once
-            # 3) Save all crops from that image
-            detection.save_cropped_image_data(
-                source_image=image,
-                base_path=user_data_path,
-            )
-=======
                 for k, v in object_data.items():
                     logger.debug(f"Adding {k} to detected object {detection.id}")
                     setattr(detection, k, v)
->>>>>>> 4117aa9e
 
                 detection.monitoring_session_id = image.monitoring_session_id
                 detection.image_id = image.id
@@ -346,13 +322,6 @@
                     base_path=user_data_path,
                 )
 
-<<<<<<< HEAD
-    with db.get_session(db_path) as sesh:
-        # @TODO this could be faster! Especially for sqlit -> Nonee
-        logger.info(f"Bulk saving {len(orm_objects)} objects")
-        sesh.bulk_save_objects(orm_objects)
-        sesh.commit()
-=======
                 detection.timestamp = image.timestamp
 
                 previous_image = image.previous_image(sesh)
@@ -373,7 +342,6 @@
             logger.info(f"Bulk saving {len(orm_objects)} objects")
             sesh.bulk_save_objects(orm_objects)
             sesh.commit()
->>>>>>> 4117aa9e
 
 
 def save_classified_objects(db_path, object_ids, classified_objects_data):
