--- conflicted
+++ resolved
@@ -464,11 +464,7 @@
             duration=event.duration(),
             duration_label=event.duration_label,
             notes=event.notes,
-<<<<<<< HEAD
-            captures=[],
-=======
             captures=nested_captures,
->>>>>>> ad0768b7
         )
         return event_detail
     else:
