from . import deployments  # noqa
from . import occurrences  # noqa
<<<<<<< HEAD
from .detections import DetectedObject
from .events import MonitoringSession
from .images import TrapImage
=======
>>>>>>> 49d1b4b9

__models__ = [MonitoringSession, TrapImage, DetectedObject]<|MERGE_RESOLUTION|>--- conflicted
+++ resolved
@@ -1,10 +1,4 @@
 from . import deployments  # noqa
 from . import occurrences  # noqa
-<<<<<<< HEAD
-from .detections import DetectedObject
-from .events import MonitoringSession
-from .images import TrapImage
-=======
->>>>>>> 49d1b4b9
 
 __models__ = [MonitoringSession, TrapImage, DetectedObject]