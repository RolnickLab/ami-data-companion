--- conflicted
+++ resolved
@@ -1,8 +1,4 @@
-<<<<<<< HEAD
-from typing import Sequence, Any
-=======
-from typing import Union, Sequence
->>>>>>> 17aa3662
+from typing import Sequence, Union, Optional
 
 import sqlalchemy as sa
 
@@ -55,11 +51,7 @@
     def status(self):
         return NotImplementedError
 
-<<<<<<< HEAD
-    def pull_n_from_queue(self, n: int) -> Sequence[Any]:
-=======
     def pull_n_from_queue(self, n: int):
->>>>>>> 17aa3662
         return NotImplementedError
 
     def process_queue(self, model):
@@ -274,13 +266,130 @@
             return objs
 
 
-<<<<<<< HEAD
+class UnclassifiedObjectQueue(QueueManager):
+    name = "Unclassified objects"
+    description = """
+    Objects that have been identified as something of interest (e.g. a moth)
+    but have not yet been classified to the species level.
+    """
+
+    def ids(self) -> sa.ScalarSelect:
+        """
+        Return subquery of all IDs managed by the scope of this queue.
+        """
+        return (
+            sa.select(DetectedObject.id)
+            .where(
+                (MonitoringSession.base_directory == str(self.base_directory))
+                & (DetectedObject.binary_label == constants.POSITIVE_BINARY_LABEL)
+            )
+            .join(
+                MonitoringSession,
+                DetectedObject.monitoring_session_id == MonitoringSession.id,
+            )
+            .scalar_subquery()
+        )
+
+    def queue_count(self) -> Union[int, None]:
+        with get_session(self.db_path) as sesh:
+            stmt = sa.select(sa.func.count(DetectedObject.id)).where(
+                (
+                    (DetectedObject.id.in_(self.ids()))
+                    & DetectedObject.in_queue.is_(True)
+                    & DetectedObject.specific_label.is_(None)
+                )
+            )
+            count = sesh.execute(stmt).scalar()
+            return count
+
+    def unprocessed_count(self) -> Union[int, None]:
+        with get_session(self.db_path) as sesh:
+            stmt = sa.select(sa.func.count(DetectedObject.id)).where(
+                (
+                    (DetectedObject.id.in_(self.ids()))
+                    & DetectedObject.specific_label.is_(None)
+                )
+            )
+            count = sesh.execute(stmt).scalar()
+            return count
+
+    def done_count(self) -> Union[int, None]:
+        with get_session(self.db_path) as sesh:
+            stmt = sa.select(sa.func.count(DetectedObject.id)).where(
+                (
+                    (DetectedObject.id.in_(self.ids()))
+                    & DetectedObject.specific_label.is_not(None)
+                )
+            )
+            count = sesh.execute(stmt).scalar()
+            return count
+
+    def add_unprocessed(self, *_) -> None:
+        logger.info("Adding unclassified objects from deployment to queue")
+        with get_session(self.db_path) as sesh:
+            stmt = (
+                sa.update(DetectedObject)
+                .where(
+                    (DetectedObject.id.in_(self.ids()))
+                    & (DetectedObject.in_queue.is_(False))
+                    & (DetectedObject.specific_label.is_(None))
+                )
+                .values({"in_queue": True})
+            )
+            sesh.execute(stmt)
+            sesh.commit()
+
+    def clear_queue(self, *_) -> None:
+        logger.info("Removing unclassified objects from deployment from queue")
+        with get_session(self.db_path) as sesh:
+            stmt = (
+                sa.update(DetectedObject)
+                .where(
+                    (DetectedObject.id.in_(self.ids()))
+                    & (DetectedObject.in_queue.is_(True))
+                    & (DetectedObject.specific_label.is_(None))
+                )
+                .values({"in_queue": False})
+            )
+            sesh.execute(stmt)
+            sesh.commit()
+
+    def pull_n_from_queue(self, n: int) -> Sequence[DetectedObject]:
+        logger.debug(f"Attempting to pull {n} objects of interest from queue")
+        select_stmt = (
+            sa.select(DetectedObject.id)
+            .where(
+                (DetectedObject.id.in_(self.ids()))
+                & (DetectedObject.in_queue.is_(True))
+                & (DetectedObject.specific_label.is_(None))
+                & (DetectedObject.bbox.is_not(None))
+            )
+            .limit(n)
+            .with_for_update()
+        )
+        update_stmt = (
+            sa.update(DetectedObject)
+            .where(DetectedObject.id.in_(select_stmt.scalar_subquery()))
+            .values({"in_queue": False})
+            .returning(DetectedObject.id)
+        )
+        with get_session(self.db_path) as sesh:
+            record_ids = sesh.execute(update_stmt).scalars().all()
+            sesh.commit()
+            objs = (
+                sesh.execute(
+                    sa.select(DetectedObject).where(DetectedObject.id.in_(record_ids))
+                )
+                .unique()
+                .scalars()
+                .all()
+            )
+            logger.info(f"Pulled {len(objs)} objects of interest from queue")
+            return objs
+
+
 class ObjectsWithoutFeaturesQueue(QueueManager):
     name = "Detections without features"
-=======
-class UnclassifiedObjectQueue(QueueManager):
-    name = "Unclassified objects"
->>>>>>> 17aa3662
     description = """
     Objects that have been identified as something of interest (e.g. a moth)
     and need CNN features stored for using to generate tracks & simularity later. 
@@ -355,7 +464,6 @@
         """
         Fetch detected objects that need to be assigned to a sequence / track and
         all of the objects from the previous frame that will be compared.
-
         This will return more DetectedObjects than specified by `n` because
         it includes all of the related objects.
         """
@@ -396,7 +504,6 @@
     but have not yet been "tracked" e.g. grouped into multiple frames of the same organism.
     """
 
-<<<<<<< HEAD
     def queue_count(self):
         with get_session(self.db_path) as sesh:
             return (
@@ -407,59 +514,30 @@
                     sequence_id=None,
                 )
                 .count()
-=======
-    def ids(self) -> sa.ScalarSelect:
-        """
-        Return subquery of all IDs managed by the scope of this queue.
-        """
-        return (
-            sa.select(DetectedObject.id)
-            .where(
-                (MonitoringSession.base_directory == str(self.base_directory))
-                & (DetectedObject.binary_label == constants.POSITIVE_BINARY_LABEL)
->>>>>>> 17aa3662
-            )
-            .join(
-                MonitoringSession,
-                DetectedObject.monitoring_session_id == MonitoringSession.id,
-            )
-            .scalar_subquery()
-        )
-
-    def queue_count(self) -> Union[int, None]:
-        with get_session(self.db_path) as sesh:
-<<<<<<< HEAD
+            )
+
+    def unprocessed_count(self):
+        with get_session(self.db_path) as sesh:
             return (
                 sesh.query(DetectedObject)
                 .filter_by(
                     binary_label=constants.POSITIVE_BINARY_LABEL,
                     sequence_id=None,
-=======
-            stmt = sa.select(sa.func.count(DetectedObject.id)).where(
-                (
-                    (DetectedObject.id.in_(self.ids()))
-                    & DetectedObject.in_queue.is_(True)
-                    & DetectedObject.specific_label.is_(None)
->>>>>>> 17aa3662
-                )
-            )
-            count = sesh.execute(stmt).scalar()
-            return count
-
-    def unprocessed_count(self) -> Union[int, None]:
-        with get_session(self.db_path) as sesh:
-            stmt = sa.select(sa.func.count(DetectedObject.id)).where(
-                (
-                    (DetectedObject.id.in_(self.ids()))
-                    & DetectedObject.specific_label.is_(None)
-                )
-            )
-            count = sesh.execute(stmt).scalar()
-            return count
-
-    def done_count(self) -> Union[int, None]:
-        with get_session(self.db_path) as sesh:
-<<<<<<< HEAD
+                )
+                .count()
+            )
+
+    def done_count(self):
+        with get_session(self.db_path) as sesh:
+            return (
+                sesh.query(DetectedObject)
+                .filter(DetectedObject.specific_label.is_not(None))
+                .count()
+            )
+
+    def add_unprocessed(self, *args):
+        orm_objects = []
+        with get_session(self.db_path) as sesh:
             objects = (
                 sesh.query(DetectedObject)
                 .filter_by(
@@ -505,7 +583,6 @@
         """
         Fetch detected objects that need to be assigned to a sequence / track and
         all of the objects from the previous frame that will be compared.
-
         This will return more DetectedObjects than specified by `n` because
         it includes all of the related objects.
         """
@@ -545,162 +622,14 @@
             return objs_with_comparisons
 
 
-class UnclassifiedObjectQueue(QueueManager):
-    name = "Unclassified species"
-    description = """
-    Objects that have been identified as something of interest (e.g. a moth)
-    but have not yet been classified to the species level.
-    """
-
-    def queue_count(self):
-        with get_session(self.db_path) as sesh:
-            return (
-                sesh.query(DetectedObject).filter_by(
-                    in_queue=True,
-                    specific_label=None,
-                    binary_label=constants.POSITIVE_BINARY_LABEL,
-                )
-                # .filter(DetectedObject.sequence_id.is_not(None))
-                .count()
-            )
-
-    def unprocessed_count(self):
-        with get_session(self.db_path) as sesh:
-            return (
-                sesh.query(DetectedObject).filter_by(
-                    specific_label=None,
-                    binary_label=constants.POSITIVE_BINARY_LABEL,
-                )
-                # .filter(DetectedObject.sequence_id.is_not(None))
-                .count()
-            )
-
-    def done_count(self):
-        with get_session(self.db_path) as sesh:
-            return (
-                sesh.query(DetectedObject)
-                .filter(DetectedObject.specific_label.is_not(None))
-                .count()
-            )
-
-    def add_unprocessed(self, *args):
-        orm_objects = []
-        with get_session(self.db_path) as sesh:
-            objects = (
-                sesh.query(DetectedObject).filter_by(
-                    in_queue=False,
-                    specific_label=None,
-                    binary_label=constants.POSITIVE_BINARY_LABEL,
-                )
-                # .filter(DetectedObject.sequence_id.is_not(None))
-                .all()
-=======
-            stmt = sa.select(sa.func.count(DetectedObject.id)).where(
-                (
-                    (DetectedObject.id.in_(self.ids()))
-                    & DetectedObject.specific_label.is_not(None)
-                )
->>>>>>> 17aa3662
-            )
-            count = sesh.execute(stmt).scalar()
-            return count
-
-    def add_unprocessed(self, *_) -> None:
-        logger.info("Adding unclassified objects from deployment to queue")
-        with get_session(self.db_path) as sesh:
-            stmt = (
-                sa.update(DetectedObject)
-                .where(
-                    (DetectedObject.id.in_(self.ids()))
-                    & (DetectedObject.in_queue.is_(False))
-                    & (DetectedObject.specific_label.is_(None))
-                )
-                .values({"in_queue": True})
-            )
-            sesh.execute(stmt)
-            sesh.commit()
-
-    def clear_queue(self, *_) -> None:
-        logger.info("Removing unclassified objects from deployment from queue")
-        with get_session(self.db_path) as sesh:
-<<<<<<< HEAD
-            objects = []
-            for obj in (
-                sesh.query(DetectedObject).filter_by(
-                    in_queue=True,
-                    specific_label=None,
-                    binary_label=constants.POSITIVE_BINARY_LABEL,
-                )
-                # .filter(DetectedObject.sequence_id.is_not(None))
-                .all()
-            ):
-                obj.in_queue = False
-                objects.append(obj)
-            logger.info(f"Clearing {len(objects)} objects in queue")
-            sesh.bulk_save_objects(objects)
-=======
-            stmt = (
-                sa.update(DetectedObject)
-                .where(
-                    (DetectedObject.id.in_(self.ids()))
-                    & (DetectedObject.in_queue.is_(True))
-                    & (DetectedObject.specific_label.is_(None))
-                )
-                .values({"in_queue": False})
-            )
-            sesh.execute(stmt)
->>>>>>> 17aa3662
-            sesh.commit()
-
-    def pull_n_from_queue(self, n: int) -> Sequence[DetectedObject]:
-        logger.debug(f"Attempting to pull {n} objects of interest from queue")
-        select_stmt = (
-            sa.select(DetectedObject.id)
-            .where(
-                (DetectedObject.id.in_(self.ids()))
-                & (DetectedObject.in_queue.is_(True))
-                & (DetectedObject.specific_label.is_(None))
-                & (DetectedObject.bbox.is_not(None))
-                # & (DetectedObject.sequence_id.is_not(None))
-            )
-            .limit(n)
-            .with_for_update()
-        )
-        update_stmt = (
-            sa.update(DetectedObject)
-            .where(DetectedObject.id.in_(select_stmt.scalar_subquery()))
-            .values({"in_queue": False})
-            .returning(DetectedObject.id)
-        )
-        with get_session(self.db_path) as sesh:
-            record_ids = sesh.execute(update_stmt).scalars().all()
-            sesh.commit()
-            objs = (
-                sesh.execute(
-                    sa.select(DetectedObject).where(DetectedObject.id.in_(record_ids))
-                )
-                .unique()
-                .scalars()
-                .all()
-            )
-            logger.info(f"Pulled {len(objs)} objects of interest from queue")
-            return objs
-
-
 def all_queues(db_path, base_directory):
     return {
         q.name: q
         for q in [
-<<<<<<< HEAD
-            ImageQueue(db_path),
-            DetectedObjectQueue(db_path),
-            UnclassifiedObjectQueue(db_path),
-            ObjectsWithoutFeaturesQueue(db_path),
-=======
             ImageQueue(db_path, base_directory),
             DetectedObjectQueue(db_path, base_directory),
             UnclassifiedObjectQueue(db_path, base_directory),
->>>>>>> 17aa3662
+            ObjectsWithoutFeaturesQueue(db_path, base_directory),
         ]
     }
 
@@ -736,7 +665,9 @@
     return images
 
 
-def add_monitoring_session_to_queue(db_path, monitoring_session, limit=None):
+def add_monitoring_session_to_queue(
+    db_path, monitoring_session, limit: Optional[int] = None
+):
     """
     Add images captured during a give Monitoring Session to the
     processing queue. If a limit is specified, only add that many
