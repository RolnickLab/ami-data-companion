"""missing data for tracking

Revision ID: 1544478c3031
Revises: 90d5f6ae09ec
Create Date: 2023-03-08 21:02:14.909938

"""
<<<<<<< HEAD
import sqlalchemy as sa  # noqa: F401
from alembic import op  # noqa: F401
=======
>>>>>>> 49d1b4b9

# revision identifiers, used by Alembic.
revision = "1544478c3031"
down_revision = "90d5f6ae09ec"
branch_labels = None
depends_on = None


def upgrade() -> None:
    from trapdata.db.maintenance import missing_tracking_data

    missing_tracking_data.add_missing_image_data()
    missing_tracking_data.add_missing_detection_data()


def downgrade() -> None:
    pass<|MERGE_RESOLUTION|>--- conflicted
+++ resolved
@@ -5,11 +5,6 @@
 Create Date: 2023-03-08 21:02:14.909938
 
 """
-<<<<<<< HEAD
-import sqlalchemy as sa  # noqa: F401
-from alembic import op  # noqa: F401
-=======
->>>>>>> 49d1b4b9
 
 # revision identifiers, used by Alembic.
 revision = "1544478c3031"
