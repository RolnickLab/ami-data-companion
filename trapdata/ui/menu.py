import pathlib
from typing import Optional

import kivy
from kivy.app import App
from kivy.clock import Clock
from kivy.uix.label import Label
from kivy.uix.image import AsyncImage
from kivy.uix.button import Button
from kivy.uix.popup import Popup
from kivy.uix.boxlayout import BoxLayout
from kivy.uix.gridlayout import GridLayout
from kivy.uix.recycleview import RecycleView
from kivy.lang import Builder
from kivy.properties import (
    StringProperty,
    ObjectProperty,
    BooleanProperty,
    ListProperty,
)
from kivy.uix.screenmanager import Screen
from plyer import filechooser

from trapdata import logger
from trapdata import db
from trapdata import TrapImage
from trapdata.db.models.queue import add_monitoring_session_to_queue
from trapdata.db.models.events import get_or_create_monitoring_sessions


kivy.require("2.1.0")


Builder.load_file(str(pathlib.Path(__file__).parent / "menu.kv"))


def choose_directory(use_saved: bool = True, starting_path: Optional[str] = None):
    """
    Prompt the user to select a directory where trap data has been saved.
    The subfolders of this directory should be timestamped directories
    with nightly trap images.

    The user's selection is saved and reused on the subsequent launch.
    """
    # @TODO Look for SDCARD / USB Devices first?

    app = App.get_running_app()
    image_base_path = app.config.get("paths", "image_base_path")
    selected_dir = None
    if image_base_path and use_saved:
        selected_dir = image_base_path

    else:
        selection = filechooser.choose_dir(
            title="Choose the root directory for your nightly trap data",
            path=starting_path,
        )

        if selection:
            selected_dir = selection[0]
            app.config.set("paths", "image_base_path", selected_dir)
            app.config.write()
            app.destroy_settings()

    return selected_dir


class AddToQueueButton(Button):
    monitoring_session = ObjectProperty()

    def __init__(self, *args, **kwargs):
        super().__init__(*args, **kwargs)

    def on_release(self):
        db_path = App.get_running_app().db_path
        add_monitoring_session_to_queue(db_path, self.monitoring_session)


class LaunchScreenButton(Button):
    monitoring_session = ObjectProperty()
    screen_name = StringProperty(allownone=True)

    def __init__(self, *args, **kwargs):
        super().__init__(*args, **kwargs)
        self.screen_manager = App.get_running_app().screen_manager

    def on_release(self):
        self.launch()

    def launch(self):
        """
        Open the specified screen
        """

        if self.screen_manager and self.screen_name:
            self.screen_manager.current = self.screen_name
            self.screen_manager.get_screen(
                self.screen_name
            ).monitoring_session = self.monitoring_session


class MonitoringSessionRow(BoxLayout):
    monitoring_session = ObjectProperty()

    def __init__(self, *args, **kwargs):
        super().__init__(*args, **kwargs)
        self.app = App.get_running_app()

    def on_monitoring_session(self, instance, value):
        ms = self.monitoring_session

        if ms:
            self.clear_widgets()

        with db.get_session(self.app.db_path) as sesh:
            first_image = (
                sesh.query(TrapImage)
                .filter_by(monitoring_session_id=ms.id)
                .order_by(TrapImage.filesize.desc())
                .first()
            )

        if not first_image:
            # If there is no first image
            logger.error(f"No images found for Monitoring Session: {ms}")
            return

        labels = [
            f"{ms.day.strftime('%a, %b %e')} \n{ms.duration_label} \n{ms.start_time.strftime('%H:%M')} - {ms.end_time.strftime('%H:%M')}",
            f"{ms.num_images or '0'} images\n",
        ]

        # btn_disabled = True
        btn_disabled = False

        playback_btn = LaunchScreenButton(
            text="Playback",
            monitoring_session=ms,
            screen_name="playback",
            disabled=btn_disabled,
        )

        add_to_queue_btn = AddToQueueButton(
            text="Add Session to Queue",
            monitoring_session=ms,
            disabled=btn_disabled,
        )

        summary_btn = LaunchScreenButton(
            text="Summary",
            monitoring_session=ms,
            screen_name="summary",
            disabled=btn_disabled,
        )

        buttons = [playback_btn, add_to_queue_btn, summary_btn]

        row = GridLayout(
            rows=1,
            cols=4 + len(labels),
            spacing=(0, 0),
            padding=(0, 0),
            # row_default_height=120,
            # row_force_default=True,
        )
        row.add_widget(
            AsyncImage(source=str(first_image.absolute_path), size_hint=(1, 1))
        )
        for label in labels:
            row.add_widget(Label(text=label, valign="top"))

        button_grid = GridLayout(rows=len(buttons), cols=1, padding=5, spacing=(0, 10))
        for button in buttons:
            button_grid.add_widget(button)

        row.add_widget(button_grid)

        self.add_widget(row)


class MonitoringSessionListView(RecycleView):
    monitoring_sessions = ListProperty()

    def __init__(self, **kwargs):
        super().__init__(**kwargs)
        self.data = []

    def on_monitoring_sessions(self, instance, value):
        self.data = [{"monitoring_session": ms} for ms in self.monitoring_sessions]
        self.refresh_from_data()


class DataMenuScreen(Screen):
    image_base_path = ObjectProperty(allownone=True)
    sessions = ObjectProperty()
    status_popup = ObjectProperty()
    data_ready = BooleanProperty(defaultvalue=False)

    def __init__(self, *args, **kwargs):
        super().__init__(*args, **kwargs)
        self.app = App.get_running_app()
        Clock.schedule_once(self.setup, 1)

    def setup(self, *args):
        last_directory = self.app.config.get("paths", "image_base_path")
        if last_directory:
            self.image_base_path = last_directory

    def choose_root_directory(self, *args):
        try:
            self.image_base_path = choose_directory(
                use_saved=False, starting_path=self.image_base_path
            )
        except Exception as e:
            logger.error(f"Failed to choose directory with a starting path: {e}")
            self.image_base_path = choose_directory(use_saved=False)

    def reload(self):
        """
        Reload the view by changing the root dir.
        """
        root_dir = self.image_base_path
        self.image_base_path = None
        self.image_base_path = root_dir

    def db_ready(self):
        # Try to open a database session.
        # # @TODO add GUI indicator asking to recreate DB if it fails to open?
        if not db.check_db(self.app.db_path, create=True, update=True, quiet=True):
<<<<<<< HEAD
            msg = (
                f"Error reading or creating database: \n\n"
                f"{self.app.db_path} \n\n"
                f"Trying deleting the DB file and it will be recreated on next launch."
            )
            logger.error(msg)
            Popup(
                title="Error reading or creating database",
                content=Label(text=msg),
=======
            db_dsn = db.base.get_safe_db_path(self.app.db_path)
            Popup(
                title="Error reading or creating database",
                content=Label(
                    text=(
                        f"Error reading or creating database: \n\n"
                        f'"{db_dsn.database}" \n\n'
                        f"Trying renaming or deleting the database and it will be recreated on next launch."
                    )
                ),
>>>>>>> 9648226f
                size_hint=(None, None),
                size=("550dp", "200dp"),
                # on_dismiss=sys.exit,
            ).open()
            return False
        else:
            return True

    def on_image_base_path(self, instance, value):
        image_base_path = value
        logger.info("Base directory changed!")

        if image_base_path:
            self.app.image_base_path = image_base_path

            self.data_ready = False

            if image_base_path and self.db_ready():
                label_text = f"Looking for capture data in \n\n{image_base_path}"
                self.status_popup = Popup(
                    title="Status",
                    content=Label(text=label_text),
                    size_hint=(None, None),
                    size=("550dp", "200dp"),
                    auto_dismiss=False,
                    on_open=self.get_monitoring_sessions,
                )
                self.status_popup.open()

    def on_data_ready(self, *args):
        if self.data_ready:
            logger.info("Data is ready for other methods")
            # Buttons aren't available immediately
            # self.display_monitoring_sessions()
            # Clock.schedule_once(self.enable_buttons, 1)
        else:
            # self.disable_buttons()
            pass

    def enable_buttons(self, *args):
        logger.info("Enabling all buttons")
        for row in self.ids.monitoring_sessions.children:
            for child in row.children:
                if isinstance(child, Button):
                    child.disabled = False

    def disable_buttons(self, *args):
        logger.info("Disabling all buttons")
        for row in self.ids.monitoring_sessions.children:
            for child in row.children:
                if isinstance(child, Button):
                    child.disabled = True

    def get_monitoring_sessions(self, *args):
        sessions = get_or_create_monitoring_sessions(
            self.app.db_path, self.image_base_path
        )
        logger.info(
            f"Found {len(sessions)} monitoring sessions with base_path: {self.image_base_path}"
        )
        self.ids.monitoring_session_list.monitoring_sessions = sessions
        self.data_ready = True
        self.status_popup.dismiss()
        return sessions

    def open_settings(self):
        self.manager.current = "settings"<|MERGE_RESOLUTION|>--- conflicted
+++ resolved
@@ -227,17 +227,6 @@
         # Try to open a database session.
         # # @TODO add GUI indicator asking to recreate DB if it fails to open?
         if not db.check_db(self.app.db_path, create=True, update=True, quiet=True):
-<<<<<<< HEAD
-            msg = (
-                f"Error reading or creating database: \n\n"
-                f"{self.app.db_path} \n\n"
-                f"Trying deleting the DB file and it will be recreated on next launch."
-            )
-            logger.error(msg)
-            Popup(
-                title="Error reading or creating database",
-                content=Label(text=msg),
-=======
             db_dsn = db.base.get_safe_db_path(self.app.db_path)
             Popup(
                 title="Error reading or creating database",
@@ -248,7 +237,6 @@
                         f"Trying renaming or deleting the database and it will be recreated on next launch."
                     )
                 ),
->>>>>>> 9648226f
                 size_hint=(None, None),
                 size=("550dp", "200dp"),
                 # on_dismiss=sys.exit,
