--- conflicted
+++ resolved
@@ -9,11 +9,7 @@
             id: species_list
             viewclass: "SpeciesRow"
             RecycleBoxLayout:
-<<<<<<< HEAD
-                padding: (100, 20)
-=======
                 padding: (50, 20)
->>>>>>> 206877d9
                 spacing: 40
                 orientation: "vertical"
                 default_size: None, dp(56)
@@ -36,11 +32,7 @@
             #     on_press: root.manager.current = "species_grid"
             Button:
                 text: "Export"
-<<<<<<< HEAD
-                on_press: root.export()
-=======
                 on_press: root.export()
             Button:
                 text: "Settings"
-                on_press: app.open_settings()
->>>>>>> 206877d9
+                on_press: app.open_settings()