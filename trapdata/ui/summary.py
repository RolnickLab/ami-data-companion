--- conflicted
+++ resolved
@@ -13,10 +13,7 @@
 from kivy.clock import Clock
 
 from trapdata import logger
-<<<<<<< HEAD
-=======
 from trapdata import constants
->>>>>>> 206877d9
 from trapdata.db import queries
 from trapdata.db.models.detections import get_detected_objects, export_detected_objects
 
@@ -36,8 +33,6 @@
     def on_species(self, instance, value):
         if self.species:
             self.make_row(self.species)
-<<<<<<< HEAD
-=======
 
     def on_heading(self, instance, value):
         if self.heading:
@@ -54,7 +49,6 @@
             )
             label.bind(size=label.setter("text_size"))
             self.add_widget(label)
->>>>>>> 206877d9
 
     def make_row(self, species):
         self.clear_widgets()
@@ -66,16 +60,6 @@
         )
         label.bind(size=label.setter("text_size"))
 
-<<<<<<< HEAD
-        self.add_widget(
-            Image(
-                source=species["image_path"],
-                size_hint_y=None,
-                height=species["image_height"],
-            )
-        )
-=======
->>>>>>> 206877d9
         self.add_widget(label)
         self.add_widget(Label(text=str(species["count"]), valign="top"))
         self.add_widget(
@@ -108,11 +92,7 @@
         self.start_auto_refresh()
 
     def start_auto_refresh(self):
-<<<<<<< HEAD
-        refresh_interval_seconds = 1
-=======
         refresh_interval_seconds = constants.SUMMARY_REFRESH_SECONDS
->>>>>>> 206877d9
 
         if self.refresh_clock:
             Clock.unschedule(self.refresh_clock)
@@ -140,17 +120,6 @@
         expects. In this case the viewclass is a `SpeciesRow` object.
         """
         app = App.get_running_app()
-<<<<<<< HEAD
-        species_counts = queries.count_species(app.db_path, ms)
-
-        row_height = 100  # @TODO make dynamic? Or fit images to specific size
-
-        widget_attrs = [
-            {
-                "species": {
-                    "name": label or "Unclassified",
-                    "count": count,
-=======
         classification_threshold = float(
             app.config.get("models", "classification_threshold")
         )
@@ -170,16 +139,12 @@
                     "count": item["count"],
                     "mean_score": item["mean_score"],
                     "examples": item["examples"],
->>>>>>> 206877d9
                     "image_height": row_height,
                     "image_path": image_path,
                 },
                 "heading": None,
                 "height": row_height,
             }
-<<<<<<< HEAD
-            for label, count, image_path in species_counts
-=======
             for item in classification_summary
         ]
 
@@ -191,7 +156,6 @@
                 + example_placeholders,
                 "height": 50,
             }
->>>>>>> 206877d9
         ]
 
         return header_row + species_rows
@@ -221,16 +185,9 @@
 
     def export(self):
         app = App.get_running_app()
-<<<<<<< HEAD
-        records = list(get_detected_objects(app.db_path, self.monitoring_session))
-        timestamp = int(time.time())
-        report_name = f"detections-for-{self.monitoring_session.day.strftime('%Y-%m-%d')}-created-{timestamp}"
-        app.export(records, report_name)
-=======
         if app:
             records = list(get_detected_objects(app.db_path, self.monitoring_session))
             timestamp = int(time.time())
             trap = pathlib.Path(app.image_base_path).name
             report_name = f"{trap}-detections-for-{self.monitoring_session.day.strftime('%Y-%m-%d')}-created-{timestamp}"
-            app.export_detections(detected_objects=records, report_name=report_name)
->>>>>>> 206877d9
+            app.export_detections(detected_objects=records, report_name=report_name)