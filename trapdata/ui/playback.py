import pathlib

import kivy
from kivy.app import App
from kivy.lang import Builder
from kivy.uix.widget import Widget
from kivy.uix.image import Image
from kivy.uix.label import Label
from kivy.uix.boxlayout import BoxLayout
from kivy.uix.relativelayout import RelativeLayout
from kivy.graphics import Color, Line
from kivy.clock import Clock
from kivy.properties import (
    ListProperty,
    ObjectProperty,
    NumericProperty,
)
from kivy.uix.screenmanager import Screen

from trapdata import logger
from trapdata import constants
from trapdata.db.models.events import get_monitoring_session_image_ids
from trapdata.db.models.images import get_image_with_objects
from trapdata.db.models.detections import (
    get_object_counts_for_image,
    delete_objects_for_image,
)
from trapdata.db.models.queue import add_image_to_queue, clear_all_queues
from trapdata.common.utils import get_sequential_sample
<<<<<<< HEAD


=======


>>>>>>> 206877d9
kivy.require("2.1.0")


Builder.load_file(str(pathlib.Path(__file__).parent / "playback.kv"))


DEFAULT_FPS = 2


def update_info_bar(info_bar, image, stats):
    if image.last_processed:
        last_processed = image.last_processed.strftime("%H:%M")
    else:
        last_processed = "Never"

    info_bar_text = (
        f"{image.timestamp.strftime('%c')} | {image.path}\n"
        f"In Queue: {image.in_queue} | "
        f"Objects: {stats.get('num_objects')} | "
        f"Detections: {stats.get('num_detections')} | "
        f"Species: {stats.get('num_species')} | "
        f"Complete: {stats.get('completely_classified')} | "
        f"Last Processed: {last_processed}"
    )

    info_bar.text = info_bar_text


class AnnotatedImage(Widget):
    image_path = ObjectProperty()
    annotations = ListProperty()
    image = ObjectProperty()
    stats = ObjectProperty()
    bg = ObjectProperty()

    def __init__(self, *args, **kwargs):

        super().__init__(*args, **kwargs)

        app = App.get_running_app()
        self.classification_threshold = float(
            app.config.get("models", "classification_threshold")
        )

        # Arranging Canvas
        with self.canvas:

            # Update canvas when the window size changes
            self.bind(pos=self.update_rect, size=self.update_rect)

        self.draw()

    # update function which makes the canvas adjustable.
    def update_rect(self, *args):
        if self.bg:
            self.bg.pos = self.pos
            self.bg.size = self.size
        self.draw()

    def draw(self, *args):

        self.canvas.clear()

        if not self.image_path.exists():
            logger.error(f"Image not found: {self.image_path}")
            return None

        with self.canvas:
            img = Image(
                source=str(self.image_path),
                pos=(0, 0),
                size=self.size,
                pos_hint={"top": 0},
                keep_ratio=True,
                allow_stretch=True,
            )

        displayed_img_width, displayed_img_height = img.norm_image_size
        source_img_width, source_img_height = img.texture_size
        win_width, win_height = self.size
        x_offset = (win_width / 2) - (displayed_img_width / 2)
        y_offset = (win_height / 2) - (displayed_img_height / 2)
        x_scale = displayed_img_width / source_img_width
        y_scale = displayed_img_height / source_img_height
        self.bg = img
        self.bbox_widgets = []

        # Color(1, 0, 0, 1)
        # frame_thickness = 2
        # self.frame = Line(
        #     rectangle=(
        #         x_offset - frame_thickness,
        #         y_offset - frame_thickness,
        #         displayed_img_width + frame_thickness * 2,
        #         displayed_img_height + frame_thickness * 2,
        #     ),
        #     width=frame_thickness,
        # )

        for i, annotation in enumerate(self.annotations):
            # Red box around canvas for debugging
            # Color(1, 0, 0, 1)
            # self.bbox_widgets.append(
            #     Line(rectangle=(0, 0, win_width, win_height), width=2)
            # )
            # print("bbox#", i)

            if annotation.binary_label == constants.POSITIVE_BINARY_LABEL:
                color = constants.POSITIVE_COLOR
            # elif annotation.binary_label == NEGATIVE_BINARY_LABEL:
            #     color = NEGATIVE_COLOR
            # else:
            #     color = NEUTRAL_COLOR
            else:
                color = constants.NEGATIVE_COLOR

            # color = [random.random() for _ in range(3)]
            # color.append(0.8)  # alpha
            with self.canvas:
                Color(*color)

            if not annotation.bbox:
                logger.warn(f"No bbox for detected object {annotation.id}. Skipping.")
                continue
<<<<<<< HEAD

            x1, y1, x2, y2 = annotation.bbox

            w = x2 - x1
            # h = y2 - y1
            # print("original dims:", w, h)

            # Reference from bottom left instead of top left
            y1 = source_img_height - y1
            y2 = source_img_height - y2

            # Scale bbox to match on-screen scale of image
            x1 *= x_scale
            y1 *= y_scale
            x2 *= x_scale
            y2 *= y_scale

            w2 = w * x_scale
            # h2 = h * y_scale
            # print("new dims:", w2, h2)

            w2 = x2 - x1
            # h2 = y1 - y2
            # print("new dims by coord:", w2, h2)

            # rect = (x1, y2, x2, y1)
            x1 += x_offset
            x2 += x_offset
            y1 += y_offset
            y2 += y_offset

=======

            x1, y1, x2, y2 = annotation.bbox

            w = x2 - x1
            # h = y2 - y1
            # print("original dims:", w, h)

            # Reference from bottom left instead of top left
            y1 = source_img_height - y1
            y2 = source_img_height - y2

            # Scale bbox to match on-screen scale of image
            x1 *= x_scale
            y1 *= y_scale
            x2 *= x_scale
            y2 *= y_scale

            w2 = w * x_scale
            # h2 = h * y_scale
            # print("new dims:", w2, h2)

            w2 = x2 - x1
            # h2 = y1 - y2
            # print("new dims by coord:", w2, h2)

            # rect = (x1, y2, x2, y1)
            x1 += x_offset
            x2 += x_offset
            y1 += y_offset
            y2 += y_offset

>>>>>>> 206877d9
            with self.canvas:
                self.bbox_widgets.append(
                    Line(points=[x1, y1, x1, y2, x2, y2, x2, y1, x1, y1], width=2)
                )

            if annotation.binary_label == constants.NEGATIVE_BINARY_LABEL:
                label_text = ""

<<<<<<< HEAD
            elif annotation.specific_label:
=======
            elif (
                annotation.specific_label
                and float(annotation.specific_label_score)
                >= self.classification_threshold
            ):
>>>>>>> 206877d9
                # If there is a binary label and it's nonmoth, don't show
                # the specific label, even if one exists.
                if annotation.specific_label_score:
                    score = round(annotation.specific_label_score * 100, 1)
                    label_text = f"{annotation.specific_label} ({score}%)"
                else:
                    label_text = f"{annotation.specific_label}"

            elif annotation.binary_label:
                if annotation.binary_label_score:
                    score = round(annotation.binary_label_score * 100, 1)
                    label_text = f"{annotation.binary_label} ({score}%)"
                else:
                    label_text = f"{annotation.binary_label}"
<<<<<<< HEAD

            else:
                label_text = ""

=======

            else:
                label_text = ""

>>>>>>> 206877d9
            with self.canvas:
                self.bbox_widgets.append(
                    Label(
                        text=label_text,
                        center=((x1 + w2 / 2), y2 - 10),
                        color=color,
                        bold=True,
                        halign="center",
                    )
                )


class ImagePlaybackScreen(Screen):
    monitoring_session = ObjectProperty()
    image_ids = ListProperty()
    fps = NumericProperty(defaultvalue=DEFAULT_FPS)
    clock = ObjectProperty(allownone=True)

    def reload(self, ms):
        self.current_sample = None
        app = App.get_running_app()
        self.image_ids = [
            img.id for img in get_monitoring_session_image_ids(app.db_path, ms)
        ]
        preview = self.ids.image_preview
        preview.reset()
        preview.next_sample()
        self.pause()

    def on_monitoring_session(self, instance, value):
        ms = value
        self.reload(ms)

    def _play_callback(self, dt):
        # @TODO stop at last frame
        self.ids.image_preview.next_sample()

    def play(self):
        logger.debug("Starting playback")
        if self.clock:
            # Already running, increase framerate
            Clock.unschedule(self.clock)
            self.fps += 2
        self.clock = Clock.schedule_interval(self._play_callback, 1 / self.fps)
        self.ids.play_button.text = f"Play ({self.fps} FPS)"

    def pause(self):
        logger.debug("Stopping playback")
        if self.clock:
            Clock.unschedule(self.clock)
            self.clock = None
            self.fps = DEFAULT_FPS
        self.ids.play_button.text = "Play"

    def exit(self):
        self.manager.current = "menu"

    def on_enter(self, *args):
        if self.ids.image_preview:
            self.ids.image_preview.start_auto_refresh()

    def on_leave(self, *args):
        self.pause()
        if self.ids.image_preview:
            self.ids.image_preview.stop_auto_refresh()


class BBox(BoxLayout):
    pass


class PreviewWindow(RelativeLayout):
    # @TODO save current sample for each directory, so we keep our place
    current_sample = ObjectProperty(allownone=True)
    image_widget = ObjectProperty(allownone=True)
    refresh_clock = ObjectProperty()
    info_bar = ObjectProperty()

    def on_current_sample(self, *args):
        pass

    def reset(self):
        self.current_sample = None
        self.image_widget = None
<<<<<<< HEAD
=======
        self.clear_widgets()

    def on_image_widget(self, *args):
>>>>>>> 206877d9
        self.clear_widgets()
        if self.image_widget:
            self.add_widget(self.image_widget)

    def refresh(self, *args):
        self.load_sample(self.current_sample.id)

    def on_image_widget(self, *args):
        self.clear_widgets()
        if self.image_widget:
            self.add_widget(self.image_widget)

    def refresh(self, *args):
        self.load_sample(self.current_sample.id)

    def load_sample(self, image_id):
        # Refetch image with associated detected objects
        app = App.get_running_app()
        image = get_image_with_objects(app.db_path, image_id)
        stats = get_object_counts_for_image(app.db_path, image_id)
        # @TODO is there a more reliable way to reference the info bar?
        info_bar = self.parent.parent.ids.info_bar
        update_info_bar(info_bar, image, stats)
        image_widget = AnnotatedImage(
            image_path=image.absolute_path,
            annotations=image.detected_objects,
            size=self.size,
            pos_hint={"bottom": 0},
            image=image,
            stats=stats,
        )
        self.current_sample = image
        self.image_widget = image_widget

    def next_sample(self, *args):
        image_id = get_sequential_sample(
            direction=1,
            images=self.parent.parent.image_ids,
            last_sample=self.current_sample.id if self.current_sample else None,
        )
        self.load_sample(image_id)

    def prev_sample(self, *args):
        image_id = get_sequential_sample(
            direction=-1,
            images=self.parent.parent.image_ids,
            last_sample=self.current_sample.id if self.current_sample else None,
        )
        self.load_sample(image_id)

    def add_current_sample_to_queue(self):
        app = App.get_running_app()
        add_image_to_queue(app.db_path, self.current_sample.id)
        self.start_auto_refresh()

    def process_now(self):
        """
        Clear queue then add sample

        @TODO this should skip the queue all together and just process the image in one shot/chain
        """
        app = App.get_running_app()
        clear_all_queues(app.db_path)
        delete_objects_for_image(app.db_path, self.current_sample.id)
        add_image_to_queue(app.db_path, self.current_sample.id)
        app.start_queue(single=True)

    def start_auto_refresh(self):
        refresh_interval_seconds = 1

        if self.refresh_clock:
            Clock.unschedule(self.refresh_clock)

        logger.debug(
            f"Scheduling auto-refresh of playback view every {refresh_interval_seconds} seconds"
        )
        self.refresh_clock = Clock.schedule_interval(
            self.refresh, refresh_interval_seconds
        )

    def stop_auto_refresh(self):
        logger.debug("Stopping auto-refresh of playback view")
        if self.refresh_clock:
            Clock.unschedule(self.refresh_clock)

    def button_text(self):
        if self.current_sample and self.current_sample.in_queue:
            return "(In Queue)"
        else:
            return "Process Single"<|MERGE_RESOLUTION|>--- conflicted
+++ resolved
@@ -27,13 +27,8 @@
 )
 from trapdata.db.models.queue import add_image_to_queue, clear_all_queues
 from trapdata.common.utils import get_sequential_sample
-<<<<<<< HEAD
-
-
-=======
-
-
->>>>>>> 206877d9
+
+
 kivy.require("2.1.0")
 
 
@@ -158,7 +153,6 @@
             if not annotation.bbox:
                 logger.warn(f"No bbox for detected object {annotation.id}. Skipping.")
                 continue
-<<<<<<< HEAD
 
             x1, y1, x2, y2 = annotation.bbox
 
@@ -190,39 +184,6 @@
             y1 += y_offset
             y2 += y_offset
 
-=======
-
-            x1, y1, x2, y2 = annotation.bbox
-
-            w = x2 - x1
-            # h = y2 - y1
-            # print("original dims:", w, h)
-
-            # Reference from bottom left instead of top left
-            y1 = source_img_height - y1
-            y2 = source_img_height - y2
-
-            # Scale bbox to match on-screen scale of image
-            x1 *= x_scale
-            y1 *= y_scale
-            x2 *= x_scale
-            y2 *= y_scale
-
-            w2 = w * x_scale
-            # h2 = h * y_scale
-            # print("new dims:", w2, h2)
-
-            w2 = x2 - x1
-            # h2 = y1 - y2
-            # print("new dims by coord:", w2, h2)
-
-            # rect = (x1, y2, x2, y1)
-            x1 += x_offset
-            x2 += x_offset
-            y1 += y_offset
-            y2 += y_offset
-
->>>>>>> 206877d9
             with self.canvas:
                 self.bbox_widgets.append(
                     Line(points=[x1, y1, x1, y2, x2, y2, x2, y1, x1, y1], width=2)
@@ -231,15 +192,11 @@
             if annotation.binary_label == constants.NEGATIVE_BINARY_LABEL:
                 label_text = ""
 
-<<<<<<< HEAD
-            elif annotation.specific_label:
-=======
             elif (
                 annotation.specific_label
                 and float(annotation.specific_label_score)
                 >= self.classification_threshold
             ):
->>>>>>> 206877d9
                 # If there is a binary label and it's nonmoth, don't show
                 # the specific label, even if one exists.
                 if annotation.specific_label_score:
@@ -254,17 +211,10 @@
                     label_text = f"{annotation.binary_label} ({score}%)"
                 else:
                     label_text = f"{annotation.binary_label}"
-<<<<<<< HEAD
 
             else:
                 label_text = ""
 
-=======
-
-            else:
-                label_text = ""
-
->>>>>>> 206877d9
             with self.canvas:
                 self.bbox_widgets.append(
                     Label(
@@ -349,18 +299,7 @@
     def reset(self):
         self.current_sample = None
         self.image_widget = None
-<<<<<<< HEAD
-=======
         self.clear_widgets()
-
-    def on_image_widget(self, *args):
->>>>>>> 206877d9
-        self.clear_widgets()
-        if self.image_widget:
-            self.add_widget(self.image_widget)
-
-    def refresh(self, *args):
-        self.load_sample(self.current_sample.id)
 
     def on_image_widget(self, *args):
         self.clear_widgets()
