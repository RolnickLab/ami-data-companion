--- conflicted
+++ resolved
@@ -55,11 +55,7 @@
                 text: "Add to Queue" 
                 on_press: root.ids.image_preview.add_current_sample_to_queue() 
             Button:
-<<<<<<< HEAD
-                text: "Process Single\n(Clears Queue)"
-=======
                 text: "Process Now\n(Clear Queue)"
->>>>>>> 206877d9
                 on_press: root.ids.image_preview.process_now() 
             Button:
                 text: "< Previous"
