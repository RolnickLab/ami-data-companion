--- conflicted
+++ resolved
@@ -23,12 +23,16 @@
 
 
 @cli.command()
+def database():
+    return check_db(db_path=settings.database_url, create=True, quiet=False)
+
+
+@cli.command()
 def pipeline():
     test_pipeline.run()
 
 
 @cli.command()
-<<<<<<< HEAD
 def species_by_track(event_day: datetime.datetime):
     """"""
     Session = get_session_class(settings.database_url)
@@ -46,10 +50,6 @@
         monitoring_session=event,
         classification_threshold=0.1,
     )
-=======
-def database():
-    return check_db(db_path=settings.database_url, create=True, quiet=False)
->>>>>>> 35d926e3
 
 
 if __name__ == "__main__":
