import csv
import datetime
import enum
import pathlib
import shutil
import time
from typing import Optional, Union

import pandas as pd
import typer
from rich import print

from trapdata import logger
from trapdata.cli import settings
from trapdata.db import get_session_class
from trapdata.db.models.deployments import list_deployments
from trapdata.db.models.detections import (
    get_detected_objects,
    num_occurrences_for_event,
    num_species_for_event,
)
from trapdata.db.models.events import (
    get_monitoring_session_by_date,
    get_monitoring_session_images,
    get_monitoring_sessions_from_db,
)
from trapdata.db.models.occurrences import list_occurrences

cli = typer.Typer(no_args_is_help=True)


class ExportFormat(str, enum.Enum):
    json = "json"
    html = "html"
    csv = "csv"


def export(
    df: pd.DataFrame,
    format: ExportFormat = ExportFormat.json,
    outfile: Optional[pathlib.Path] = None,
) -> Union[str, None]:
    df = df.convert_dtypes()
    if format is ExportFormat.json:
        output = df.to_json(
            path_or_buf=outfile,
            orient="records",
            indent=2,
            date_format="iso",
            default_handler=str,
        )
    elif format is ExportFormat.csv:
        output = df.to_csv(
            path_or_buf=outfile,
            quoting=csv.QUOTE_NONNUMERIC,
            index=False,
        )
    else:
        export_method = getattr(df, f"to_{format}")
        output = export_method(path_or_buf=outfile, index=False)
    if outfile:
        logger.info(f'Exported {len(df)} records to "{outfile}"')
        return str(outfile.absolute())
    if output:
        # @TODO write the output to stdout without other log messages
        # sys.stdin.write(str(output))
        print(output)
    return output


@cli.command()
def occurrences(
    # deployment: Optional[str] = None,
    format: ExportFormat = ExportFormat.json,
    num_examples: int = 3,
    limit: Optional[int] = None,
    offset: int = 0,
    outfile: Optional[pathlib.Path] = None,
    collect_images: bool = False,
    absolute_paths: bool = False,
    # create_zip: bool = False,  # @TODO write a zip file of the exported images with extended EXIF data
) -> Optional[str]:
    """
    Export detected occurrences from the active deployment / image_base_dir.

    @TODO nested examples in output do not work well with CSV format. Set num_examples to 1 as a workaround.
    """
    events = get_monitoring_sessions_from_db(
        db_path=settings.database_url, base_directory=settings.image_base_path
    )
    occurrences = []
    for event in events:
        occurrences += list_occurrences(
            settings.database_url,
            settings.image_base_path,
            monitoring_session=event,
            classification_threshold=settings.classification_threshold,
            num_examples=num_examples,
            limit=limit,
            offset=offset,
        )
    logger.info(f"Preparing to export {len(occurrences)} records as {format}")

    if collect_images:
        # Collect images for exported occurrences into a subdirectory
        subdir = "exports"
        if outfile:
            name = outfile.stem
        else:
            name = f"occurrences_{int(time.time())}"
        destination_dir = settings.user_data_path / subdir / f"{name}_images"
        logger.info(f'Collecting images into "{destination_dir}"')
        destination_dir.mkdir(parents=True, exist_ok=True)
    else:
        destination_dir = None

    for occurrence in occurrences:
        for example in occurrence.examples:
            path = pathlib.Path(example["cropped_image_path"]).resolve()
            if destination_dir:
                destination = destination_dir / f"{occurrence.id}-{path.name}"
                if not destination.exists():
                    shutil.copy(path, destination)
                path = destination
            if absolute_paths:
                final_path = path.absolute()
            else:
                final_path = path.relative_to(settings.user_data_path)
            example["cropped_image_path"] = final_path

    df = pd.DataFrame([obj.dict() for obj in occurrences])
    return export(df=df, format=format, outfile=outfile)


@cli.command()
def detections(
    # deployment: Optional[str] = None,
    format: ExportFormat = ExportFormat.json,
    limit: Optional[int] = 10,
    offset: int = 0,
    outfile: Optional[pathlib.Path] = None,
) -> Optional[str]:
    """
    Export detected objects from database in the specified format.
    """
    objects = get_detected_objects(
        settings.database_url,
        limit=limit,
        offset=offset,
        image_base_path=settings.image_base_path,
    )
    logger.info(f"Preparing to export {len(objects)} records as {format}")
    df = pd.DataFrame([obj.report_data().dict() for obj in objects])
    return export(df=df, format=format, outfile=outfile)


@cli.command()
def sessions(
    format: ExportFormat = ExportFormat.json,
    outfile: Optional[pathlib.Path] = None,
) -> Optional[str]:
    """
    Export a summary of monitoring sessions from database in the specified format.
    """
    monitoring_events = get_monitoring_sessions_from_db(
        db_path=settings.database_url, base_directory=settings.image_base_path
    )
    items = []
    for event in monitoring_events:
        event_data = event.report_data()
        num_occurrences = num_occurrences_for_event(
            db_path=settings.database_url, monitoring_session=event
        )
        num_species = num_species_for_event(
            db_path=settings.database_url, monitoring_session=event
        )
        example_captures = get_monitoring_session_images(
            settings.database_url, event, limit=5, offset=int(event.num_images / 2)
        )
        event_data["example_captures"] = [
            img.report_data().dict() for img in example_captures
        ]
        event_data["num_occurrences"] = num_occurrences
        event_data["num_species"] = num_species
        items.append(event_data)
    df = pd.DataFrame(items)
    return export(df=df, format=format, outfile=outfile)


@cli.command()
def captures(
    date: Optional[datetime.datetime] = None,
    format: ExportFormat = ExportFormat.json,
    outfile: Optional[pathlib.Path] = None,
) -> Optional[str]:
    """
    List of source images for a given monitoring session.

    Date should be in the format YYYY-MM-DD
    """
    Session = get_session_class(settings.database_url)
    session = Session()
    if date is not None:
        event_dates = [date.date()]
    else:
        event_dates = [
            event.day
            for event in get_monitoring_sessions_from_db(
                db_path=settings.database_url, base_directory=settings.image_base_path
            )
        ]
    events = get_monitoring_session_by_date(
        db_path=settings.database_url,
        base_directory=settings.image_base_path,
<<<<<<< HEAD
        event_dates=event_dates,
=======
        event_dates=[date.date()],
>>>>>>> 93786010
    )
    if date and not len(events):
        raise Exception(f"No Monitoring Event with date: {date.date()}")

    captures = []
    for event in events:
        captures += get_monitoring_session_images(
            settings.database_url, event, limit=100
        )
    [session.add(img) for img in captures]

    df = pd.DataFrame([img.report_detail().dict() for img in captures])
    return export(df=df, format=format, outfile=outfile)


@cli.command()
def deployments(
    format: ExportFormat = ExportFormat.json,
    outfile: Optional[pathlib.Path] = None,
) -> Optional[str]:
    """
    Export info about deployments inferred from image base directories.
    """
    Session = get_session_class(settings.database_url)
    session = Session()
    deployments = list_deployments(session)

    df = pd.DataFrame([d.dict() for d in deployments])
    return export(df=df, format=format, outfile=outfile)<|MERGE_RESOLUTION|>--- conflicted
+++ resolved
@@ -212,11 +212,7 @@
     events = get_monitoring_session_by_date(
         db_path=settings.database_url,
         base_directory=settings.image_base_path,
-<<<<<<< HEAD
         event_dates=event_dates,
-=======
-        event_dates=[date.date()],
->>>>>>> 93786010
     )
     if date and not len(events):
         raise Exception(f"No Monitoring Event with date: {date.date()}")
