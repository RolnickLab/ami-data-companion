import typer

<<<<<<< HEAD
from trapdata.cli import export, tracking, shell, test, show
=======
from trapdata.cli import export, shell, test, show
>>>>>>> e55292e6


cli = typer.Typer()
cli.add_typer(export.cli, name="export", help="Export data in various formats")
<<<<<<< HEAD
cli.add_typer(
    tracking.cli, name="tracking", help="Group detections into single organisms"
)
=======
>>>>>>> e55292e6
cli.add_typer(shell.cli, name="shell", help="Open an interactive shell")
cli.add_typer(test.cli, name="test", help="Run tests")
cli.add_typer(show.cli, name="show", help="Show data for use in other commands")


@cli.command()
def gui():
    """
    Launch graphic interface
    """
    from trapdata.ui.main import run

    run()


if __name__ == "__main__":
    cli()<|MERGE_RESOLUTION|>--- conflicted
+++ resolved
@@ -1,23 +1,16 @@
 import typer
 
-<<<<<<< HEAD
-from trapdata.cli import export, tracking, shell, test, show
-=======
-from trapdata.cli import export, shell, test, show
->>>>>>> e55292e6
+from trapdata.cli import export, shell, test, show, tracking
 
 
 cli = typer.Typer()
 cli.add_typer(export.cli, name="export", help="Export data in various formats")
-<<<<<<< HEAD
+cli.add_typer(shell.cli, name="shell", help="Open an interactive shell")
+cli.add_typer(test.cli, name="test", help="Run tests")
+cli.add_typer(show.cli, name="show", help="Show data for use in other commands")
 cli.add_typer(
     tracking.cli, name="tracking", help="Group detections into single organisms"
 )
-=======
->>>>>>> e55292e6
-cli.add_typer(shell.cli, name="shell", help="Open an interactive shell")
-cli.add_typer(test.cli, name="test", help="Run tests")
-cli.add_typer(show.cli, name="show", help="Show data for use in other commands")
 
 
 @cli.command()
