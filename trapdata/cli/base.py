--- conflicted
+++ resolved
@@ -81,7 +81,7 @@
     """
     Run the gradio interface.
     """
-    from trapdata.api.web import app
+    from trapdata.api.demo import app
 
     app.queue().launch(show_api=False, server_name="0.0.0.0", server_port=7861)
 
@@ -93,11 +93,7 @@
     """
     import uvicorn
 
-<<<<<<< HEAD
     uvicorn.run("trapdata.api.api:app", host="0.0.0.0", port=2001, reload=True)
-=======
-    uvicorn.run("trapdata.api.api:app", host="0.0.0.0", port=2000, reload=True)
->>>>>>> 475b577a
 
 
 if __name__ == "__main__":
