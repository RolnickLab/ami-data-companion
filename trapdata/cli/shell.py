import typer
from sqlalchemy import select  # noqa F401

from trapdata.cli import settings
from trapdata.db.base import get_session_class
<<<<<<< HEAD
from trapdata.db.models import *  # noqa F403
=======
>>>>>>> 49d1b4b9

cli = typer.Typer(no_args_is_help=True)


@cli.command()
def ipython():
    """
    Open python shell with project loaded.
    """
    Session = get_session_class(settings.database_url)
<<<<<<< HEAD
    session = Session()  # noqa F841
=======
    session = Session()  # noqa: F841
>>>>>>> 49d1b4b9
    import ipdb

    ipdb.set_trace()


if __name__ == "__main__":
    cli()<|MERGE_RESOLUTION|>--- conflicted
+++ resolved
@@ -3,10 +3,6 @@
 
 from trapdata.cli import settings
 from trapdata.db.base import get_session_class
-<<<<<<< HEAD
-from trapdata.db.models import *  # noqa F403
-=======
->>>>>>> 49d1b4b9
 
 cli = typer.Typer(no_args_is_help=True)
 
@@ -17,11 +13,7 @@
     Open python shell with project loaded.
     """
     Session = get_session_class(settings.database_url)
-<<<<<<< HEAD
-    session = Session()  # noqa F841
-=======
     session = Session()  # noqa: F841
->>>>>>> 49d1b4b9
     import ipdb
 
     ipdb.set_trace()
