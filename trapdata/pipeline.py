import pathlib

from trapdata import logger
from trapdata import ml
from trapdata.db.base import get_session_class
from trapdata.common.types import SystemPath


<<<<<<< HEAD
def start_pipeline(db_path, config, base_directory: SystemPath, single=False):

=======
def start_pipeline(db_path, deployment_path, config, single=False):
>>>>>>> 17aa3662
    user_data_path = pathlib.Path(config.get("paths", "user_data_path"))
    logger.info(f"Local user data path: {user_data_path}")
    num_workers = int(config.get("performance", "num_workers"))

    model_1_name = config.get("models", "localization_model")
    Model_1 = ml.models.object_detectors[model_1_name]
    model_1 = Model_1(
        db_path=db_path,
        deployment_path=deployment_path,
        user_data_path=user_data_path,
        batch_size=int(config.get("performance", "localization_batch_size")),
        num_workers=num_workers,
        single=single,
    )
    model_1.run()
    logger.info("Localization complete")

    model_2_name = config.get("models", "binary_classification_model")
    Model_2 = ml.models.binary_classifiers[model_2_name]
    model_2 = Model_2(
        db_path=db_path,
        deployment_path=deployment_path,
        user_data_path=user_data_path,
        batch_size=int(config.get("performance", "classification_batch_size")),
        num_workers=num_workers,
        single=single,
    )
    model_2.run()
    logger.info("Binary classification complete")

    model_3_name = config.get("models", "taxon_classification_model")
    Model_3 = ml.models.species_classifiers[model_3_name]
    model_3 = Model_3(
        db_path=db_path,
        deployment_path=deployment_path,
        user_data_path=user_data_path,
        batch_size=int(config.get("performance", "classification_batch_size")),
        num_workers=num_workers,
        single=single,
    )
    model_3.run()
    logger.info("Species classification complete")

    Model_4 = ml.models.tracking.FeatureExtractor
    model_4 = Model_4(
        db_path=db_path,
        cnn_features_model=model_3,
        user_data_path=user_data_path,
        batch_size=int(config.get("performance", "classification_batch_size")),
        num_workers=num_workers,
        single=single,
    )
    model_4.run()

    Session = get_session_class(db_path)
    with Session() as session:
        events = ml.models.tracking.get_events_that_need_tracks(base_directory, session)
        for event in events:
            ml.models.tracking.find_all_tracks(
                monitoring_session=event, session=session
            )<|MERGE_RESOLUTION|>--- conflicted
+++ resolved
@@ -3,15 +3,10 @@
 from trapdata import logger
 from trapdata import ml
 from trapdata.db.base import get_session_class
-from trapdata.common.types import SystemPath
+from trapdata.common.types import FilePath
 
 
-<<<<<<< HEAD
-def start_pipeline(db_path, config, base_directory: SystemPath, single=False):
-
-=======
-def start_pipeline(db_path, deployment_path, config, single=False):
->>>>>>> 17aa3662
+def start_pipeline(db_path, deployment_path: FilePath, config, single=False):
     user_data_path = pathlib.Path(config.get("paths", "user_data_path"))
     logger.info(f"Local user data path: {user_data_path}")
     num_workers = int(config.get("performance", "num_workers"))
@@ -68,7 +63,10 @@
 
     Session = get_session_class(db_path)
     with Session() as session:
-        events = ml.models.tracking.get_events_that_need_tracks(base_directory, session)
+        events = ml.models.tracking.get_events_that_need_tracks(
+            base_directory=deployment_path,
+            session=session,
+        )
         for event in events:
             ml.models.tracking.find_all_tracks(
                 monitoring_session=event, session=session
