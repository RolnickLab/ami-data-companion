<<<<<<< HEAD
from typing import Union

import pathlib
=======
import pathlib
from typing import Union
>>>>>>> 17aa3662
from dataclasses import dataclass


@dataclass
class CoordinateDMS:
    degrees: int
    minutes: int
    seconds: float


@dataclass
class Location:
    latitude: CoordinateDMS
    longitude: CoordinateDMS


<<<<<<< HEAD
# @dataclass
# class BoundingBox:
#     top_left: float
#     top_right: float
#     bottom_left: float
#     bottom_right: float

# [x1, y1, x2, y2] The origin is top-left corner; x1<x2; y1<y2; integer values in the list
BoundingBox = tuple[float, float, float, float]

SystemPath = Union[pathlib.Path, str]
OptionalSystemPath = Union[pathlib.Path, str, None]
=======
FilePath = Union[pathlib.Path, str]
>>>>>>> 17aa3662
<|MERGE_RESOLUTION|>--- conflicted
+++ resolved
@@ -1,11 +1,6 @@
-<<<<<<< HEAD
 from typing import Union
 
 import pathlib
-=======
-import pathlib
-from typing import Union
->>>>>>> 17aa3662
 from dataclasses import dataclass
 
 
@@ -22,7 +17,6 @@
     longitude: CoordinateDMS
 
 
-<<<<<<< HEAD
 # @dataclass
 # class BoundingBox:
 #     top_left: float
@@ -33,8 +27,4 @@
 # [x1, y1, x2, y2] The origin is top-left corner; x1<x2; y1<y2; integer values in the list
 BoundingBox = tuple[float, float, float, float]
 
-SystemPath = Union[pathlib.Path, str]
-OptionalSystemPath = Union[pathlib.Path, str, None]
-=======
-FilePath = Union[pathlib.Path, str]
->>>>>>> 17aa3662
+FilePath = Union[pathlib.Path, str]